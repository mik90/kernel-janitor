# kernel-janitor
Helper for building, installing, and cleaning kernel installations. Specifically made to deal with Gentoo. 
The only dependency is on the `libc` crate.

I could use sys-kernel/genkernel but instead I rolled my own. Originally it was fairly easy to build/install/cleanup but then I wanted
to automate more. I wrote a script in Python that became beefier and now I'm rewriting it in Rust.

## Usage
List installed kernels
```bash
user $ cargo run --release -- --list
```

Pretend to execute upgrade and clean (dry-run)
```bash
user $ cargo run --release -- --pretend
```

Run upgrade and clean (must be root)
```bash
root $ cargo run --release
```

Run upgrade and clean, skip copying of config in case manual edits were made.
Expects an updated `.config` to exist in the kernel source directory
```bash
root $ cargo run --release --manual-edit
```


### Tasklist
* [x] Implement kernel version ordering
    - [x] tested
* [x] Implement kernel version searching
    - [x] use builder pattern to create configurable search
    - [x] tested
* [x] Parse command line input
    - [x] handle flags
    - [x] print out help
    - [x] tested
* [x] Parse config files
    - [x] impl ini parsing
    - [x] Parse entry
    - ~~[ ] Parse section~~
        - not really needed
    - [x] Parse file
    - [x] Use enum to allow parse error, comment, entry
    - [x] ignore comments
    - [x] search for config files
    - [x] tested
* [x] Use `try_main`
    - reference `https://benhoyt.com/writings/count-words/`
* [x] Handle parsing version from module names which won't have 'linux-' prepended
* [x] impl `InstalledItem` and use it instead of a `(KernelVersion, InstalledItemKind, PathBuf)` tuple
* [x] Verions that are old shouldn't expect source dirs or module dirs with `.old` on them
* update.rs 
    - [x] copy config
    - [x] building kernel
    - [x] gen grub cfg or run portage commands
    - [x] Logic for deleting old kernels and related files
    - [x] Check exit code of commands
    - [ ] tested
* [x] Use program specific error class instead of `Box<dyn std::error::Error>`
    - using `error::JanitorError`
* [x] If the latest version only has a source directory, that's fine since it'll happen whenever a new version is downloaded
    - is this still an issue?
    - Seems fixed
* [ ] Print subcommand output as it runs
* [ ] Deal with symlinks in conf file search
<<<<<<< HEAD
* [ ] Grab `HOME` from environment variable, unsure why this wasn't workking
=======
* [ ] Grab `HOME` from environment variable, unsure why this wasn't working
* [ ] Actions should be interactive by default
>>>>>>> d5b63f7d

### Ideas
* [ ] Allow for using trash-cli or just moving files to trash folder
* [ ] Create `Command` wrapper that allows for easier running of `pretend`
* [ ] Create `move` func that can move directories or files. Either copy and remove the content
      or use `mv` as a `Command`. Renaming won't work across mount points.
* [ ] Add getter for InstalledKernel that returns paths without options if none are missing<|MERGE_RESOLUTION|>--- conflicted
+++ resolved
@@ -67,12 +67,8 @@
     - Seems fixed
 * [ ] Print subcommand output as it runs
 * [ ] Deal with symlinks in conf file search
-<<<<<<< HEAD
-* [ ] Grab `HOME` from environment variable, unsure why this wasn't workking
-=======
 * [ ] Grab `HOME` from environment variable, unsure why this wasn't working
 * [ ] Actions should be interactive by default
->>>>>>> d5b63f7d
 
 ### Ideas
 * [ ] Allow for using trash-cli or just moving files to trash folder
