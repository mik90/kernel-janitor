--- conflicted
+++ resolved
@@ -47,17 +47,10 @@
             "Don't actually run the commands, just print them out",
         )
         .with_flag(
-<<<<<<< HEAD
-            "delete",
-            "-d",
-            "--delete",
-            "Allows user to select kernels to delete",
-=======
             "delete_interactive",
             "-d",
             "--delete",
             "Delete specific kernel versions interactively",
->>>>>>> 3e0f7228
         )
         .parse_args_from_env();
 
