use crate::{error::JanitorError, kernel::InstalledKernel, utils, JanitorResultErr};
use std::{
    io::Read,
    path::Path,
    process::{Command, Stdio},
};

#[derive(PartialEq, Eq)]
pub enum PretendStatus {
    Pretend,
    RunTheDamnThing,
}
#[derive(PartialEq, Eq)]
pub enum InteractiveStatus {
    On,
    Off,
}
pub struct RunCmdConfig {
    pub pretend: PretendStatus,
    pub interactive: InteractiveStatus,
}

/// Expects the newest kernel that has already been built
pub fn copy_config(
    config: &RunCmdConfig,
    install_path: &Path,
    newest_built_kernel: &InstalledKernel,
) -> Result<(), JanitorError> {
    // Copy most recent kernel config over
    if let Some(installed_config) = &newest_built_kernel.config_path {
        // Install to /usr/src/linux/.config (aka $install_path/linux)
        let to = install_path.join("linux").join(".config");
        let cmd_desc = format!("copy from {:?} to {:?}", installed_config, to);
        match &config.pretend {
            PretendStatus::Pretend => {
                println!("Pretending to {}", &cmd_desc);
            }
            PretendStatus::RunTheDamnThing => {
                utils::maybe_prompt_for_confirmation(config, &cmd_desc)?;
                println!("Running {}", cmd_desc);
                let res = std::fs::copy(installed_config, to);
                if res.is_err() {
                    return Err(res.unwrap_err().into());
                }
            }
        };
    } else {
        return JanitorResultErr!(
            "Could not find a config file in {:?} for kernel version {:?}",
            install_path,
            newest_built_kernel.version
        );
    };

    Ok(())
}

pub fn build_kernel(
    config: &RunCmdConfig,
    src_dir: &Path,
    install_path: &Path,
) -> Result<(), JanitorError> {
    utils::exec_and_print_command(
        Command::new("make")
            .arg("olddefconfig")
            .current_dir(src_dir),
        format!("\'make olddefconfig\' in {:?}", src_dir),
        &config,
    )?;

    // Number of processors
    let nproc_stdout = Command::new("nproc").output()?.stdout;
    // Remove whitespace and newlines
    let nproc = std::str::from_utf8(&nproc_stdout)?.trim();

    // make -j $(nproc)
    utils::exec_and_print_command(
        Command::new("make")
            .arg("-j")
            .arg(nproc)
            .current_dir(src_dir),
        format!("\'make -j{}\' in {:?}", nproc, src_dir),
        &config,
    )?;

    // make modules_install
    utils::exec_and_print_command(
        Command::new("make")
            .arg("modules_install")
            .current_dir(src_dir),
        format!("\'make modules_install\' in {:?}", src_dir),
        &config,
    )?;

    // make install (with INSTALL_PATH env)
    utils::exec_and_print_command(
        Command::new("make")
            .arg("install")
            .current_dir(src_dir)
            .env("INSTALL_PATH", install_path),
        format!(
            "\'make install\' in {:?} with env INSTALL_PATH={:?}",
            src_dir, install_path
        ),
        &config,
    )?;
    Ok(())
}

pub fn rebuild_portage_modules(config: &RunCmdConfig) -> Result<(), JanitorError> {
    // emerge @module-rebuild
    utils::exec_and_print_command(
        Command::new("emerge").arg("@module-rebuild"),
        format!("\'emerge @module-rebuild\'"),
        &config,
    )?;
    Ok(())
}

pub fn gen_grub_cfg(config: &RunCmdConfig, install_path: &Path) -> Result<(), JanitorError> {
    // grub-mkconfig -o $install_path/grub/grub.cfg
    let grub_cfg_path = install_path.join("grub").join("grub.cfg");
    utils::exec_and_print_command(
        Command::new("grub-mkconfig").arg("-o").arg(&grub_cfg_path),
        format!("\'grub-mkconfig -o {:?}\'", grub_cfg_path),
        &config,
    )?;
    Ok(())
}

//  cleaning up old kernels and their related installed items
pub fn cleanup_old_installs(
    config: &RunCmdConfig,
    num_versions_to_keep: usize,
    installed_kernels: Vec<InstalledKernel>,
) -> std::io::Result<()> {
    if installed_kernels.len() <= num_versions_to_keep {
        Ok(println!(
            "Configured to delete {} versions but there are only {} present. Skipping cleanup.",
            num_versions_to_keep,
            installed_kernels.len()
        ))
    } else {
        // There's more installed kernels than there are to keep
        // The 'pretend' handling is dealt with in `kernel.uninstall`
        let num_versions_to_delete = installed_kernels.len() - num_versions_to_keep;
        let removal_result: Result<_, _> = installed_kernels
            .into_iter()
            .take(num_versions_to_delete)
            .map(|kernel| kernel.uninstall(&config.pretend))
            .collect();
        removal_result
    }
}

<<<<<<< HEAD
pub fn interactive_delete(installed_kernels: Vec<InstalledKernel>) -> Result<(), JanitorError> {
    // List all kernels and assign them letters, then allow deletion by selection
    //let letters_and_kernels = installed_kernels.zip(["a"..].into_iter());
    let size = installed_kernels.len();
    let letters: Vec<_> = ["a"..].into_iter().take(size).collect();
    let letters_and_kernels = installed_kernels.iter().zip(letters);
    for letter_and_kernel in letters_and_kernels {
        println!("{}). {}", letter_and_kernel.0, letter_and_kernel.1);
    }
    Ok(())
}

#[cfg(test)]
mod test {
    use super::*;
    use crate::{kernel::KernelSearch, utils::tests::*};

    fn two_installed_kernels() {

        cleanup_test_dir();
        init_test_dir();

        let dummy_install = InstalledKernel::create_test_version("5.4.97", false);
        let dummy_install_old = InstalledKernel::create_test_version("5.4.97", true);
        let install_path = get_test_install_pathbuf();
        let module_path = get_test_module_pathbuf();
        let src_path = get_test_src_pathbuf();

        let installed_kernels = KernelSearch::new(&install_path, &src_path, &module_path).execute().unwrap()
    }

    #[test]
    fn uninstall_kernels() {
        let kernels = two_installed_kernels();
    }
=======
// Interactive deletion of kernels
pub fn delete_interactive(installed_kernels: Vec<InstalledKernel>) -> Result<(), JanitorError> {
    let choices = ('a'..='z').collect::<Vec<char>>();
    /*
    let choices_and_kernels = choices.iter().zip(installed_kernels.iter());
    println!("Listing installed kernels (oldest to newest)...\n");
    &choices_and_kernels.map(|(choice, kernel)| println!("{}) {}\n", choice, &kernel));

    println!("Which kernel installation(s) to delete?");
    let mut stdin = std::io::stdin();
    let mut buf = String::new();
    stdin.read_to_string(&mut buf)?;
    let buf = buf.to_ascii_lowercase();
    for c in buf.chars() {
        if let Some((_, kernel)) = choices_and_kernels.find(|(choice, _)| &&c == choice) {
            kernel.uninstall(&PretendStatus::RunTheDamnThing)?;
        }
    }*/
    todo!("Not done yet");
    Ok(())
>>>>>>> 3e0f7228
}<|MERGE_RESOLUTION|>--- conflicted
+++ resolved
@@ -153,19 +153,26 @@
     }
 }
 
-<<<<<<< HEAD
-pub fn interactive_delete(installed_kernels: Vec<InstalledKernel>) -> Result<(), JanitorError> {
-    // List all kernels and assign them letters, then allow deletion by selection
-    //let letters_and_kernels = installed_kernels.zip(["a"..].into_iter());
-    let size = installed_kernels.len();
-    let letters: Vec<_> = ["a"..].into_iter().take(size).collect();
-    let letters_and_kernels = installed_kernels.iter().zip(letters);
-    for letter_and_kernel in letters_and_kernels {
-        println!("{}). {}", letter_and_kernel.0, letter_and_kernel.1);
-    }
-    Ok(())
+// Interactive deletion of kernels
+pub fn delete_interactive(installed_kernels: Vec<InstalledKernel>) -> Result<(), JanitorError> {
+    let choices = ('a'..='z').collect::<Vec<char>>();
+    /*
+    let choices_and_kernels = choices.iter().zip(installed_kernels.iter());
+    println!("Listing installed kernels (oldest to newest)...\n");
+    &choices_and_kernels.map(|(choice, kernel)| println!("{}) {}\n", choice, &kernel));
+
+    println!("Which kernel installation(s) to delete?");
+    let mut stdin = std::io::stdin();
+    let mut buf = String::new();
+    stdin.read_to_string(&mut buf)?;
+    let buf = buf.to_ascii_lowercase();
+    for c in buf.chars() {
+        if let Some((_, kernel)) = choices_and_kernels.find(|(choice, _)| &&c == choice) {
+            kernel.uninstall(&PretendStatus::RunTheDamnThing)?;
+        }
+    }*/
+    todo!("Not done yet");
 }
-
 #[cfg(test)]
 mod test {
     use super::*;
@@ -189,26 +196,4 @@
     fn uninstall_kernels() {
         let kernels = two_installed_kernels();
     }
-=======
-// Interactive deletion of kernels
-pub fn delete_interactive(installed_kernels: Vec<InstalledKernel>) -> Result<(), JanitorError> {
-    let choices = ('a'..='z').collect::<Vec<char>>();
-    /*
-    let choices_and_kernels = choices.iter().zip(installed_kernels.iter());
-    println!("Listing installed kernels (oldest to newest)...\n");
-    &choices_and_kernels.map(|(choice, kernel)| println!("{}) {}\n", choice, &kernel));
-
-    println!("Which kernel installation(s) to delete?");
-    let mut stdin = std::io::stdin();
-    let mut buf = String::new();
-    stdin.read_to_string(&mut buf)?;
-    let buf = buf.to_ascii_lowercase();
-    for c in buf.chars() {
-        if let Some((_, kernel)) = choices_and_kernels.find(|(choice, _)| &&c == choice) {
-            kernel.uninstall(&PretendStatus::RunTheDamnThing)?;
-        }
-    }*/
-    todo!("Not done yet");
-    Ok(())
->>>>>>> 3e0f7228
 }